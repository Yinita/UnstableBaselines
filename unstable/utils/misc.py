<<<<<<< HEAD

=======
>>>>>>> 82a8754c
import csv, json
from unstable._types import GameInformation


def write_training_data_to_file(batch, filename: str):
    with open(filename, mode='w', newline='', encoding='utf-8') as csvfile:
        writer = csv.writer(csvfile)
        writer.writerow(['pid', 'obs', 'act', 'reward', "env_id", "step_info"])  # header
        for step in batch: writer.writerow([step.pid, step.obs, step.act, step.reward, step.env_id, step.step_info])

def write_game_information_to_file(game_info: GameInformation, filename: str) -> None:
    with open(filename, "w", newline="", encoding="utf-8") as f:
        writer = csv.DictWriter(f, fieldnames=["game_idx", "turn_idx", "pid", "name", "obs", "full_action", "extracted_action", "step_info", "final_reward", "eval_model_pid", "eval_opponent_name"])
        writer.writeheader()
        for t in range(game_info.num_turns or len(game_info.obs)):
            pid = game_info.pid[t] if t < len(game_info.pid) else None
            row = {"game_idx": game_info.game_idx, "turn_idx": t, "pid": pid, "name": game_info.names.get(pid, ""), "obs": game_info.obs[t] if t < len(game_info.obs) else "", "full_action": game_info.full_actions[t] if t < len(game_info.full_actions) else "", "extracted_action": game_info.extracted_actions[t] if t < len(game_info.extracted_actions) else "", "step_info": json.dumps(game_info.step_infos[t] if t < len(game_info.step_infos) else {}, ensure_ascii=False), "final_reward": game_info.final_rewards.get(pid, ""), "eval_model_pid": game_info.eval_model_pid, "eval_opponent_name": game_info.eval_opponent_name}
            writer.writerow(row)<|MERGE_RESOLUTION|>--- conflicted
+++ resolved
@@ -1,7 +1,3 @@
-<<<<<<< HEAD
-
-=======
->>>>>>> 82a8754c
 import csv, json
 from unstable._types import GameInformation
 
